from torch.utils.data import Dataset
import pandas as pd
import os
import numpy as np
import torchaudio
import torch
import glob



def to_mono(mixture, random_ch=False):

    if mixture.ndim > 1:  # multi channel
        if not random_ch:
            mixture = torch.mean(mixture, 0)
        else:  # randomly select one channel
            indx = np.random.randint(0, mixture.shape[0] - 1)
            mixture = mixture[indx]
    return mixture


<<<<<<< HEAD
def pad_audio(audio, target_len, fs):

    # if the audio is shorter or the same length of the target_len, the onset_0 is zero
    # if the audio is longer than the target_len, the onset need to be calculated 
   
    if len(audio) < target_len:
        audio = np.pad(audio, (0, target_len - len(audio)), mode="constant")
=======
def pad_audio(audio, target_len):
    if audio.shape[-1] < target_len:
        audio = torch.nn.functional.pad(
            audio, (0, target_len - audio.shape[-1]), mode="constant"
        )
>>>>>>> 9b9f39e4
        padded_indx = [target_len / len(audio)]
        onset_s = 0.000
    
    elif len(audio) > target_len:
        
        rand_onset = random.randint(0, len(audio) - target_len)
        audio = audio[rand_onset:rand_onset + target_len]
        onset_s = round(rand_onset / fs, 3)

        padded_indx = [target_len / len(audio)] 
    else:

        onset_s = 0.000
        padded_indx = [1.0]

    offset_s = round(onset_s + (target_len / fs), 3)
    return audio, onset_s, offset_s, padded_indx

def process_labels(filename, df, onset, offset):
    

    df["onset"] = df["onset"] - onset 
    df["offset"] = df["offset"] - onset
        
    df["onset"] = df.apply(lambda x: max(0, x["onset"]), axis=1)
    df["offset"] = df.apply(lambda x: min(10, x["offset"]), axis=1)

    df_new = df[(df.onset < df.offset)]
    
    return df_new.drop_duplicates()


def read_audio(file, multisrc, random_channel, pad_to):
    mixture, fs = torchaudio.load(file)
    if not multisrc:
        mixture = to_mono(mixture, random_channel)

    if pad_to is not None:
        mixture, padded_indx = pad_audio(mixture, pad_to)
    else:
        padded_indx = [1.0]

    mixture = mixture.float()
    return mixture, padded_indx


class StronglyAnnotatedSet(Dataset):
    def __init__(
        self,
        audio_folder,
        tsv_entries,
        encoder,
        pad_to=10,
        fs=16000,
        return_filename=False,
        random_channel=False,
        multisrc=False,
        evaluation=False
    ):

        self.encoder = encoder
        self.fs = fs
        self.pad_to = pad_to * fs
        self.return_filename = return_filename
        self.random_channel = random_channel
        self.multisrc = multisrc

        # annotation = pd.read_csv(tsv_file, sep="\t")
        examples = {}
        for i, r in tsv_entries.iterrows():
            if r["filename"] not in examples.keys():
                examples[r["filename"]] = {
                    "mixture": os.path.join(audio_folder, r["filename"]),
                    "events": [],
                }
                if not np.isnan(r["onset"]):
                    examples[r["filename"]]["events"].append(
                        {
                            "event_label": r["event_label"],
                            "onset": r["onset"],
                            "offset": r["offset"],
                        }
                    )
            else:
                if not np.isnan(r["onset"]):
                    examples[r["filename"]]["events"].append(
                        {
                            "event_label": r["event_label"],
                            "onset": r["onset"],
                            "offset": r["offset"],
                        }
                    )

        # we construct a dictionary for each example
        self.examples = examples
        self.examples_list = list(examples.keys())

    def __len__(self):
        return len(self.examples_list)

    def __getitem__(self, item):

        c_ex = self.examples[self.examples_list[item]]
<<<<<<< HEAD
        mixture, fs = sf.read(c_ex["mixture"])
        mixture = to_mono(mixture, self.random_channel)

        filename = c_ex["mixture"]

        if self.pad_to is not None:
            mixture, onset_s, offset_s, padded_indx = pad_audio(mixture, self.pad_to, self.fs)
        else:
            padded_indx = [None]
        mixture = torch.from_numpy(mixture).float()
=======

        mixture, padded_indx = read_audio(
            c_ex["mixture"], self.multisrc, self.random_channel, self.pad_to
        )
>>>>>>> 9b9f39e4

        # labels
        labels = c_ex["events"]
        
        # to steps
        labels_df = pd.DataFrame(labels)
        labels_df= process_labels(filename, labels_df, onset_s, offset_s)
        
        # check if labels exists:
        if not len(labels_df):
            max_len_targets = self.encoder.n_frames
            strong = torch.zeros(max_len_targets, len(self.encoder.labels)).float()
        else:
            strong = self.encoder.encode_strong_df(labels_df)
            strong = torch.from_numpy(strong).float()
        if self.return_filename:
            return mixture, strong.transpose(0, 1), padded_indx, c_ex["mixture"]
        else:
            return mixture, strong.transpose(0, 1), padded_indx


class WeakSet(Dataset):
    def __init__(
        self,
        audio_folder,
        tsv_entries,
        encoder,
        pad_to=10,
        fs=16000,
        return_filename=False,
        random_channel=False,
        multisrc=False,
    ):

        self.encoder = encoder
        self.fs = fs
        self.pad_to = pad_to * fs
        self.return_filename = return_filename
        self.random_channel = random_channel
        self.multisrc = multisrc

        examples = {}
        for i, r in tsv_entries.iterrows():

            if r["filename"] not in examples.keys():
                examples[r["filename"]] = {
                    "mixture": os.path.join(audio_folder, r["filename"]),
                    "events": r["event_labels"].split(","),
                }

        self.examples = examples
        self.examples_list = list(examples.keys())

    def __len__(self):
        return len(self.examples_list)

    def __getitem__(self, item):
        file = self.examples_list[item]
        c_ex = self.examples[file]
<<<<<<< HEAD
        mixture, fs = sf.read(c_ex["mixture"])
        mixture = to_mono(mixture, self.random_channel)
        if self.pad_to is not None:
            mixture, onset_s, offset_s, padded_indx = pad_audio(mixture, self.pad_to, self.fs)
        else:
            padded_indx = [None]

        mixture = torch.from_numpy(mixture).float()
=======
        mixture, padded_indx = read_audio(
            c_ex["mixture"], self.multisrc, self.random_channel, self.pad_to
        )
>>>>>>> 9b9f39e4

        # labels
        labels = c_ex["events"]
        # check if labels exists:
        max_len_targets = self.encoder.n_frames
        weak = torch.zeros(max_len_targets, len(self.encoder.labels))
        if len(labels):
            weak_labels = self.encoder.encode_weak(labels)
            weak[0, :] = torch.from_numpy(weak_labels).float()

        out_args = [mixture, weak.transpose(0, 1), padded_indx]

        if self.return_filename:
            out_args.append(c_ex["mixture"])

        return out_args


class UnlabeledSet(Dataset):
    def __init__(
        self,
        unlabeled_folder,
        encoder,
        pad_to=10,
        fs=16000,
        return_filename=False,
        random_channel=False,
        multisrc=False,
    ):

        self.encoder = encoder
        self.fs = fs
        self.pad_to = pad_to * fs if pad_to is not None else None 
        self.examples = glob.glob(os.path.join(unlabeled_folder, "*.wav"))
        self.return_filename = return_filename
        self.random_channel = random_channel
        self.multisrc = multisrc

    def __len__(self):
        return len(self.examples)

    def __getitem__(self, item):
        c_ex = self.examples[item]
<<<<<<< HEAD
        mixture, fs = sf.read(c_ex)
        mixture = to_mono(mixture, self.random_channel)
        if self.pad_to is not None:
            mixture, onset_s, offset_s, padded_indx = pad_audio(mixture, self.pad_to, self.fs)
        else:
            padded_indx = [None]
        mixture = torch.from_numpy(mixture).float()
=======
        mixture, padded_indx = read_audio(
            c_ex, self.multisrc, self.random_channel, self.pad_to
        )

>>>>>>> 9b9f39e4
        max_len_targets = self.encoder.n_frames
        strong = torch.zeros(max_len_targets, len(self.encoder.labels)).float()
        out_args = [mixture, strong.transpose(0, 1), padded_indx]

        if self.return_filename:
            out_args.append(c_ex)
<<<<<<< HEAD

        return out_args

=======
>>>>>>> 9b9f39e4

        return out_args<|MERGE_RESOLUTION|>--- conflicted
+++ resolved
@@ -19,21 +19,12 @@
     return mixture
 
 
-<<<<<<< HEAD
-def pad_audio(audio, target_len, fs):
-
-    # if the audio is shorter or the same length of the target_len, the onset_0 is zero
-    # if the audio is longer than the target_len, the onset need to be calculated 
-   
-    if len(audio) < target_len:
-        audio = np.pad(audio, (0, target_len - len(audio)), mode="constant")
-=======
 def pad_audio(audio, target_len):
     if audio.shape[-1] < target_len:
         audio = torch.nn.functional.pad(
             audio, (0, target_len - audio.shape[-1]), mode="constant"
         )
->>>>>>> 9b9f39e4
+
         padded_indx = [target_len / len(audio)]
         onset_s = 0.000
     
@@ -137,23 +128,11 @@
     def __getitem__(self, item):
 
         c_ex = self.examples[self.examples_list[item]]
-<<<<<<< HEAD
-        mixture, fs = sf.read(c_ex["mixture"])
-        mixture = to_mono(mixture, self.random_channel)
-
-        filename = c_ex["mixture"]
-
-        if self.pad_to is not None:
-            mixture, onset_s, offset_s, padded_indx = pad_audio(mixture, self.pad_to, self.fs)
-        else:
-            padded_indx = [None]
-        mixture = torch.from_numpy(mixture).float()
-=======
+
 
         mixture, padded_indx = read_audio(
             c_ex["mixture"], self.multisrc, self.random_channel, self.pad_to
         )
->>>>>>> 9b9f39e4
 
         # labels
         labels = c_ex["events"]
@@ -213,21 +192,11 @@
     def __getitem__(self, item):
         file = self.examples_list[item]
         c_ex = self.examples[file]
-<<<<<<< HEAD
-        mixture, fs = sf.read(c_ex["mixture"])
-        mixture = to_mono(mixture, self.random_channel)
-        if self.pad_to is not None:
-            mixture, onset_s, offset_s, padded_indx = pad_audio(mixture, self.pad_to, self.fs)
-        else:
-            padded_indx = [None]
-
-        mixture = torch.from_numpy(mixture).float()
-=======
+
         mixture, padded_indx = read_audio(
             c_ex["mixture"], self.multisrc, self.random_channel, self.pad_to
         )
->>>>>>> 9b9f39e4
-
+        
         # labels
         labels = c_ex["events"]
         # check if labels exists:
@@ -270,31 +239,16 @@
 
     def __getitem__(self, item):
         c_ex = self.examples[item]
-<<<<<<< HEAD
-        mixture, fs = sf.read(c_ex)
-        mixture = to_mono(mixture, self.random_channel)
-        if self.pad_to is not None:
-            mixture, onset_s, offset_s, padded_indx = pad_audio(mixture, self.pad_to, self.fs)
-        else:
-            padded_indx = [None]
-        mixture = torch.from_numpy(mixture).float()
-=======
+
         mixture, padded_indx = read_audio(
             c_ex, self.multisrc, self.random_channel, self.pad_to
         )
 
->>>>>>> 9b9f39e4
         max_len_targets = self.encoder.n_frames
         strong = torch.zeros(max_len_targets, len(self.encoder.labels)).float()
         out_args = [mixture, strong.transpose(0, 1), padded_indx]
 
         if self.return_filename:
             out_args.append(c_ex)
-<<<<<<< HEAD
-
-        return out_args
-
-=======
->>>>>>> 9b9f39e4
 
         return out_args