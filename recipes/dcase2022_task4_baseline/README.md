--- conflicted
+++ resolved
@@ -103,12 +103,8 @@
 `python train_sed.py`
 
 ---
-<<<<<<< HEAD
 
 **NOTE: Currently multi-GPUs is not supported**
-=======
-You can select the GPUs by using `python train_sed.py --gpus 1,2`
->>>>>>> c098153f
 
 **note**: `python train_sed.py --gpus 0` will use the CPU. GPU indexes start from 1 here.
 
@@ -129,7 +125,7 @@
 
 ---
 
-Note that the default training config will use 1 GPU. 
+Note that the default training config will use GPU 0. 
 Alternatively, we provide a [pre-trained checkpoint][zenodo_pretrained_models] along with tensorboard logs. The baseline can be tested on the development set of the dataset using the following command:
 
 `python train_sed.py --test_from_checkpoint /path/to/downloaded.ckpt`
