--- conflicted
+++ resolved
@@ -102,7 +102,6 @@
 
 `python train_sed.py`
 
-<<<<<<< HEAD
 ---
 
 You can select the GPUs by using `python train_sed.py --gpus 1,2`
@@ -120,11 +119,7 @@
 
 ---
 
-
-
-=======
 Note that the default training config will use 1 GPU. 
->>>>>>> ec51a934
 Alternatively, we provide a [pre-trained checkpoint][zenodo_pretrained_models] along with tensorboard logs. The baseline can be tested on the development set of the dataset using the following command:
 
 `python train_sed.py --test_from_checkpoint /path/to/downloaded.ckpt`
