--- conflicted
+++ resolved
@@ -6,12 +6,7 @@
 conda install -y ffmpeg -c conda-forge
 conda install -y sox -c conda-forge
 conda install -y pandas h5py scipy
-<<<<<<< HEAD
 conda install -y pytorch torchvision torchaudio cudatoolkit=11.3 -c pytorch # for gpu install (or cpu in MAC)
-=======
-conda install -y pytorch-lightning==1.2.4 -c conda-forge
-conda install -y torchvision=0.9.0 torchaudio=0.8.0 cudatoolkit=10.1 -c pytorch # for gpu install (or cpu in MAC)
->>>>>>> 47799f9a
 # conda install pytorch-cpu torchvision-cpu -c pytorch (cpu linux)
 conda install -y youtube-dl tqdm -c conda-forge
 
